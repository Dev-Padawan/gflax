--- conflicted
+++ resolved
@@ -30,6 +30,7 @@
 
 import functools
 import datetime
+import os
 
 from absl import app
 from absl import flags
@@ -46,6 +47,10 @@
 from jax import random
 from jax import lax
 import jax.numpy as jnp
+
+import ml_collections
+from ml_collections import config_flags
+
 import numpy as np
 
 import tensorflow as tf
@@ -56,64 +61,13 @@
 
 FLAGS = flags.FLAGS
 
-flags.DEFINE_float(
-    'learning_rate', default=0.001,
-    help=('The initial learning rate.'))
-
-flags.DEFINE_float(
-    'lr_decay', default='0.999995',
-    help=('Learning rate decay, applied each optimization step.'))
-
-flags.DEFINE_integer(
-    'init_batch_size', default=16,
-    help=('Batch size to use for data-dependent initialization.'))
-
-flags.DEFINE_integer(
-    'batch_size', default=64,
-    help=('Batch size for training.'))
-
-flags.DEFINE_integer(
-    'num_epochs', default=200,
-    help=('Number of training epochs.'))
-
-flags.DEFINE_float(
-    'dropout_rate', default=0.5,
-    help=('DropOut rate.'))
-
-flags.DEFINE_integer(
-    'rng', default=0,
-    help=('Random seed for network initialization.'))
-
-flags.DEFINE_integer(
-    'n_resnet', default=5,
-    help=('Number of resnet layers per block.'))
-
-flags.DEFINE_integer(
-    'n_feature', default=160,
-    help=('Number of features in each conv layer.'))
-
-flags.DEFINE_integer(
-    'n_logistic_mix', default=10,
-    help=('Number of components in the output distribution.'))
+config_flags.DEFINE_config_file(
+    'config', os.path.join(os.path.dirname(__file__), 'configs/default.py'),
+    'File path to the Training hyperparameter configuration.')
 
 flags.DEFINE_string(
     'model_dir', default='./model_data',
     help=('Directory to store model data.'))
-
-flags.DEFINE_float(
-    'polyak_decay', default=0.9995,
-    help=('Exponential decay rate of the sum of previous model iterates '
-          'during Polyak averaging.'))
-
-flags.DEFINE_integer(
-    'num_train_steps', default=-1,
-    help=('Number of training steps to be executed in a single epoch.'
-          'Default = -1 signifies using the entire TRAIN split.'))
-
-flags.DEFINE_integer(
-    'num_eval_steps', default=-1,
-    help=('Number of evaluation steps to be executed in a single epoch.'
-          'Default = -1 signifies using the entire TEST split.'))
 
 
 def create_model(prng_key, example_images, module):
@@ -136,12 +90,7 @@
       pixelcnn.conditional_params_from_outputs(nn_out, images))
   log_likelihoods = pixelcnn.logprob_from_conditional_params(
       images, means, inv_scales, logit_weights)
-<<<<<<< HEAD
-  # TODO(mohitreddy): jax.numpy reductions should accept ndarrays and not lists.
-  return -jnp.mean(log_likelihoods) / (jnp.log(2) * jnp.prod(images.shape[-3:]))
-=======
   return -jnp.mean(log_likelihoods) / (jnp.log(2) * np.prod(images.shape[-3:]))
->>>>>>> 515141df
 
 
 def train_step(optimizer, ema, batch, prng_key, learning_rate_fn,
@@ -196,37 +145,23 @@
   checkpoints.save_checkpoint(model_dir, (optimizer, ema), step, keep=3)
 
 
-def train_and_evaluate(
-  n_resnet, n_feature, model_dir, batch_size, init_batch_size, num_epochs,
-  learning_rate, decay_rate, dropout_rate, polyak_decay, run_seed=0,
-  num_train_steps=-1, num_eval_steps=-1):
+def train_and_evaluate(config: ml_collections.ConfigDict, model_dir: str):
   """Executes model training and evaluation loop.
 
   Args:
-    n_resnet: Number of resnet layers per block.
-    n_feature: Number of features in each Conv layer.
+    config: Hyperparameter configuration for training and evaluation.
     model_dir: Directory to store model data.
-    batch_size: Batch size for training.
-    init_batch_size: Batch size to use for data-dependent initialization.
-    num_epochs: Number of training epochs.
-    learning_rate: Initial learning rate.
-    decay_rate: Learning rate decay, applied at each optimization step.
-    dropout_rate: Dropout rate.
-    polyak_decay: Exponential decay rate of the sum of previous
-      model iterates during Polyak averaging.
-    run_seed: Random seed for network initialization.
-    num_train_steps: Number of training steps to be executed in a single epoch.
-      Default = -1 signifies using the entire TRAIN split.
-    num_eval_steps: Number of evaluation steps to be executed in a
-      single epoch. Default = -1 signifies using the entire TEST split.
   """
   if jax.host_count() > 1:
     raise ValueError('PixelCNN++ example should not be run on more than 1 host'
                      ' (for now)')
 
-  tf.enable_v2_behavior()
-
-  pcnn_module = pixelcnn.PixelCNNPP.partial(depth=n_resnet, features=n_feature)
+  # Make sure tf does not allocate gpu memory.
+  tf.config.experimental.set_visible_devices([], 'GPU')
+
+  pcnn_module = pixelcnn.PixelCNNPP.partial(depth=config.n_resnet,
+                                            features=config.n_feature,
+                                            k=config.n_logistic_mix)
 
   current_time = datetime.datetime.now().strftime("%Y%m%d-%H%M%S")
   log_dir = model_dir + '/log/' + current_time
@@ -235,14 +170,14 @@
   train_summary_writer = tensorboard.SummaryWriter(train_log_dir)
   eval_summary_writer = tensorboard.SummaryWriter(eval_log_dir)
 
-  rng = random.PRNGKey(run_seed)
-
-  if batch_size % jax.device_count() > 0:
+  rng = random.PRNGKey(config.rng)
+
+  if config.batch_size % jax.device_count() > 0:
     raise ValueError('Batch size must be divisible by the number of devices')
 
   # Load dataset
   data_source = input_pipeline.DataSource(
-      train_batch_size=batch_size, eval_batch_size=batch_size)
+      train_batch_size=config.batch_size, eval_batch_size=config.batch_size)
   train_ds = data_source.train_ds
   eval_ds = data_source.eval_ds
 
@@ -251,27 +186,29 @@
   eval_iter = iter(eval_ds)
 
   # Compute steps per epoch and nb of eval steps
-  if num_train_steps == -1:
+  if config.num_train_steps == -1:
     steps_per_epoch = (
-      data_source.info.splits['train'].num_examples // batch_size
+      data_source.info.splits['train'].num_examples // config.batch_size
     )
   else:
-    steps_per_epoch = num_train_steps
-
-  if num_eval_steps:
-    steps_per_eval = data_source.info.splits['test'].num_examples // batch_size
+    steps_per_epoch = config.num_train_steps
+
+  if config.num_eval_steps:
+    steps_per_eval = (
+      data_source.info.splits['test'].num_examples // config.batch_size
+    )
   else:
-    steps_per_eval = num_eval_steps
+    steps_per_eval = config.num_eval_steps
 
   steps_per_checkpoint = steps_per_epoch * 10
-  num_steps = steps_per_epoch * num_epochs
-
-  base_learning_rate = learning_rate
+  num_steps = steps_per_epoch * config.num_epochs
+
+  base_learning_rate = config.learning_rate
 
   # Create the model using data-dependent initialization. Don't shard the init
   # batch.
-  assert init_batch_size <= batch_size
-  init_batch = next(train_iter)['image']._numpy()[:init_batch_size]
+  assert config.init_batch_size <= config.batch_size
+  init_batch = next(train_iter)['image']._numpy()[:config.init_batch_size]
   model = create_model(rng, init_batch, pcnn_module)
   ema = model.params
   optimizer = create_optimizer(model, base_learning_rate)
@@ -282,13 +219,13 @@
   optimizer, ema = jax_utils.replicate((optimizer, ema))
 
   # Learning rate schedule
-  learning_rate_fn = lambda step: base_learning_rate * decay_rate ** step
+  learning_rate_fn = lambda step: base_learning_rate * config.lr_decay ** step
 
   # pmap the train and eval functions
   p_train_step = jax.pmap(
       functools.partial(
         train_step, learning_rate_fn=learning_rate_fn,
-        dropout_rate=dropout_rate, polyak_decay=polyak_decay),
+        dropout_rate=config.dropout_rate, polyak_decay=config.polyak_decay),
       axis_name='batch')
   p_eval_step = jax.pmap(eval_step, axis_name='batch')
 
@@ -349,24 +286,9 @@
   if len(argv) > 1:
     raise app.UsageError('Too many command-line arguments.')
 
-<<<<<<< HEAD
-  train_and_evaluate(
-    FLAGS.n_resnet, FLAGS.n_feature, FLAGS.model_dir, FLAGS.batch_size,
-    FLAGS.init_batch_size, FLAGS.num_epochs, FLAGS.learning_rate,
-    FLAGS.lr_decay, FLAGS.dropout_rate, FLAGS.polyak_decay, FLAGS.rng,
-    FLAGS.num_train_steps, FLAGS.num_eval_steps)
-=======
-  # Make sure tf does not allocate gpu memory.
-  tf.config.experimental.set_visible_devices([], 'GPU')
-
-  pcnn_module = pixelcnn.PixelCNNPP.partial(depth=FLAGS.n_resnet,
-                                            features=FLAGS.n_feature,
-                                            k=FLAGS.n_logistic_mix)
-
-  train(pcnn_module, FLAGS.model_dir, FLAGS.batch_size, FLAGS.init_batch_size,
-        FLAGS.num_epochs, FLAGS.learning_rate, FLAGS.lr_decay, FLAGS.rng)
->>>>>>> 515141df
+  train_and_evaluate(config=FLAGS.config, model_dir=FLAGS.model_dir)
 
 
 if __name__ == '__main__':
+  flags.mark_flags_as_required(['config', 'model_dir'])
   app.run(main)