--- conflicted
+++ resolved
@@ -1058,7 +1058,6 @@
  "metadata": {
   "jupytext": {
    "formats": "ipynb,md:myst"
-<<<<<<< HEAD
   },
   "kernelspec": {
    "display_name": "Python 3 (ipykernel)",
@@ -1076,8 +1075,7 @@
    "nbconvert_exporter": "python",
    "pygments_lexer": "ipython3",
    "version": "3.8.10"
-=======
->>>>>>> 1519161b
+
   }
  },
  "nbformat": 4,
